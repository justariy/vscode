/*---------------------------------------------------------------------------------------------
 *  Copyright (c) Microsoft Corporation. All rights reserved.
 *  Licensed under the MIT License. See License.txt in the project root for license information.
 *--------------------------------------------------------------------------------------------*/

import * as assert from 'assert';
import { Emitter } from 'vs/base/common/event';
import { SplitView, IView, Orientation, Sizing } from 'vs/base/browser/ui/splitview/splitview';
<<<<<<< HEAD
import { Sash } from 'vs/base/browser/ui/sash/sash';
=======
import { Sash, SashState } from 'vs/base/browser/ui/sash/sash';
>>>>>>> 8647b7c1

class TestView implements IView {

	private _onDidChange = new Emitter<number | undefined>();
	readonly onDidChange = this._onDidChange.event;

	get minimumSize(): number { return this._minimumSize; }
	set minimumSize(size: number) { this._minimumSize = size; this._onDidChange.fire(); }

	get maximumSize(): number { return this._maximumSize; }
	set maximumSize(size: number) { this._maximumSize = size; this._onDidChange.fire(); }

	private _element: HTMLElement = document.createElement('div');
	get element(): HTMLElement { this._onDidGetElement.fire(); return this._element; }

	private _onDidGetElement = new Emitter<void>();
	readonly onDidGetElement = this._onDidGetElement.event;

	private _size = 0;
	get size(): number { return this._size; }
	private _onDidLayout = new Emitter<{ size: number; orientation: Orientation }>();
	readonly onDidLayout = this._onDidLayout.event;

	private _onDidFocus = new Emitter<void>();
	readonly onDidFocus = this._onDidFocus.event;

	constructor(
		private _minimumSize: number,
		private _maximumSize: number
	) {
		assert(_minimumSize <= _maximumSize, 'splitview view minimum size must be <= maximum size');
	}

	layout(size: number, orientation: Orientation): void {
		this._size = size;
		this._onDidLayout.fire({ size, orientation });
	}

	focus(): void {
		this._onDidFocus.fire();
	}

	dispose(): void {
		this._onDidChange.dispose();
		this._onDidGetElement.dispose();
		this._onDidLayout.dispose();
		this._onDidFocus.dispose();
	}
}

function getSashes(splitview: SplitView): Sash[] {
	return (splitview as any).sashItems.map(i => i.sash) as Sash[];
}

suite('Splitview', () => {
	let container: HTMLElement;

	setup(() => {
		container = document.createElement('div');
		container.style.position = 'absolute';
		container.style.width = `${200}px`;
		container.style.height = `${200}px`;
	});

	teardown(() => {
		container = null;
	});

	test('empty splitview has empty DOM', () => {
		const splitview = new SplitView(container);
		assert.equal(container.firstElementChild.firstElementChild.childElementCount, 0, 'split view should be empty');
		splitview.dispose();
	});

	test('has views and sashes as children', () => {
		const view1 = new TestView(20, 20);
		const view2 = new TestView(20, 20);
		const view3 = new TestView(20, 20);
		const splitview = new SplitView(container);

		splitview.addView(view1, 20);
		splitview.addView(view2, 20);
		splitview.addView(view3, 20);

		let viewQuery = container.querySelectorAll('.monaco-split-view2 > .split-view-container > .split-view-view');
		assert.equal(viewQuery.length, 3, 'split view should have 3 views');

		let sashQuery = container.querySelectorAll('.monaco-split-view2 > .sash-container > .monaco-sash');
		assert.equal(sashQuery.length, 2, 'split view should have 2 sashes');

		splitview.removeView(2);

		viewQuery = container.querySelectorAll('.monaco-split-view2 > .split-view-container > .split-view-view');
		assert.equal(viewQuery.length, 2, 'split view should have 2 views');

		sashQuery = container.querySelectorAll('.monaco-split-view2 > .sash-container > .monaco-sash');
		assert.equal(sashQuery.length, 1, 'split view should have 1 sash');

		splitview.removeView(0);

		viewQuery = container.querySelectorAll('.monaco-split-view2 > .split-view-container > .split-view-view');
		assert.equal(viewQuery.length, 1, 'split view should have 1 view');

		sashQuery = container.querySelectorAll('.monaco-split-view2 > .sash-container > .monaco-sash');
		assert.equal(sashQuery.length, 0, 'split view should have no sashes');

		splitview.removeView(0);

		viewQuery = container.querySelectorAll('.monaco-split-view2 > .split-view-container > .split-view-view');
		assert.equal(viewQuery.length, 0, 'split view should have no views');

		sashQuery = container.querySelectorAll('.monaco-split-view2 > .sash-container > .monaco-sash');
		assert.equal(sashQuery.length, 0, 'split view should have no sashes');

		splitview.dispose();
		view1.dispose();
		view2.dispose();
		view3.dispose();
	});

	test('calls view methods on addView and removeView', () => {
		const view = new TestView(20, 20);
		const splitview = new SplitView(container);

		let didLayout = false;
		const layoutDisposable = view.onDidLayout(() => didLayout = true);

		let didRender = false;
		const renderDisposable = view.onDidGetElement(() => didRender = true);

		splitview.addView(view, 20);

		assert.equal(view.size, 20, 'view has right size');
		assert(didLayout, 'layout is called');
		assert(didLayout, 'render is called');

		splitview.dispose();
		layoutDisposable.dispose();
		renderDisposable.dispose();
		view.dispose();
	});

	test('stretches view to viewport', () => {
		const view = new TestView(20, Number.POSITIVE_INFINITY);
		const splitview = new SplitView(container);
		splitview.layout(200);

		splitview.addView(view, 20);
		assert.equal(view.size, 200, 'view is stretched');

		splitview.layout(200);
		assert.equal(view.size, 200, 'view stayed the same');

		splitview.layout(100);
		assert.equal(view.size, 100, 'view is collapsed');

		splitview.layout(20);
		assert.equal(view.size, 20, 'view is collapsed');

		splitview.layout(10);
		assert.equal(view.size, 20, 'view is clamped');

		splitview.layout(200);
		assert.equal(view.size, 200, 'view is stretched');

		splitview.dispose();
		view.dispose();
	});

	test('can resize views', () => {
		const view1 = new TestView(20, Number.POSITIVE_INFINITY);
		const view2 = new TestView(20, Number.POSITIVE_INFINITY);
		const view3 = new TestView(20, Number.POSITIVE_INFINITY);
		const splitview = new SplitView(container);
		splitview.layout(200);

		splitview.addView(view1, 20);
		splitview.addView(view2, 20);
		splitview.addView(view3, 20);

		assert.equal(view1.size, 160, 'view1 is stretched');
		assert.equal(view2.size, 20, 'view2 size is 20');
		assert.equal(view3.size, 20, 'view3 size is 20');

		splitview.resizeView(1, 40);

		assert.equal(view1.size, 140, 'view1 is collapsed');
		assert.equal(view2.size, 40, 'view2 is stretched');
		assert.equal(view3.size, 20, 'view3 stays the same');

		splitview.resizeView(0, 70);

		assert.equal(view1.size, 70, 'view1 is collapsed');
		assert.equal(view2.size, 110, 'view2 is expanded');
		assert.equal(view3.size, 20, 'view3 stays the same');

		splitview.resizeView(2, 40);

		assert.equal(view1.size, 70, 'view1 stays the same');
		assert.equal(view2.size, 90, 'view2 is collapsed');
		assert.equal(view3.size, 40, 'view3 is stretched');

		splitview.dispose();
		view3.dispose();
		view2.dispose();
		view1.dispose();
	});

	test('reacts to view changes', () => {
		const view1 = new TestView(20, Number.POSITIVE_INFINITY);
		const view2 = new TestView(20, Number.POSITIVE_INFINITY);
		const view3 = new TestView(20, Number.POSITIVE_INFINITY);
		const splitview = new SplitView(container);
		splitview.layout(200);

		splitview.addView(view1, 20);
		splitview.addView(view2, 20);
		splitview.addView(view3, 20);

		assert.equal(view1.size, 160, 'view1 is stretched');
		assert.equal(view2.size, 20, 'view2 size is 20');
		assert.equal(view3.size, 20, 'view3 size is 20');

		view1.maximumSize = 20;

		assert.equal(view1.size, 20, 'view1 is collapsed');
		assert.equal(view2.size, 20, 'view2 stays the same');
		assert.equal(view3.size, 160, 'view3 is stretched');

		view3.maximumSize = 40;

		assert.equal(view1.size, 20, 'view1 stays the same');
		assert.equal(view2.size, 140, 'view2 is stretched');
		assert.equal(view3.size, 40, 'view3 is collapsed');

		view2.maximumSize = 200;

		assert.equal(view1.size, 20, 'view1 stays the same');
		assert.equal(view2.size, 140, 'view2 stays the same');
		assert.equal(view3.size, 40, 'view3 stays the same');

		view3.maximumSize = Number.POSITIVE_INFINITY;
		view3.minimumSize = 100;

		assert.equal(view1.size, 20, 'view1 is collapsed');
		assert.equal(view2.size, 80, 'view2 is collapsed');
		assert.equal(view3.size, 100, 'view3 is stretched');

		splitview.dispose();
		view3.dispose();
		view2.dispose();
		view1.dispose();
	});

	test('sashes are properly enabled/disabled', () => {
		const view1 = new TestView(20, Number.POSITIVE_INFINITY);
		const view2 = new TestView(20, Number.POSITIVE_INFINITY);
		const view3 = new TestView(20, Number.POSITIVE_INFINITY);
		const splitview = new SplitView(container);
		splitview.layout(200);

		splitview.addView(view1, 20);
		splitview.addView(view2, 20);
		splitview.addView(view3, 20);

		let sashes = getSashes(splitview);
		assert.equal(sashes.length, 2, 'there are two sashes');
		assert.equal(sashes[0].state, SashState.Maximum, 'first sash is enabled');
		assert.equal(sashes[1].state, SashState.Maximum, 'second sash is enabled');

		splitview.layout(60);
		assert.equal(sashes[0].state, SashState.Disabled, 'first sash is disabled');
		assert.equal(sashes[1].state, SashState.Disabled, 'second sash is disabled');

		splitview.layout(20);
		assert.equal(sashes[0].state, SashState.Disabled, 'first sash is disabled');
		assert.equal(sashes[1].state, SashState.Disabled, 'second sash is disabled');

		splitview.layout(200);
		assert.equal(sashes[0].state, SashState.Minimum, 'first sash is enabled');
		assert.equal(sashes[1].state, SashState.Minimum, 'second sash is enabled');

		view1.maximumSize = 20;
		assert.equal(sashes[0].state, SashState.Disabled, 'first sash is disabled');
		assert.equal(sashes[1].state, SashState.Minimum, 'second sash is enabled');

		view2.maximumSize = 20;
		assert.equal(sashes[0].state, SashState.Disabled, 'first sash is disabled');
		assert.equal(sashes[1].state, SashState.Disabled, 'second sash is disabled');

		view1.maximumSize = 300;
		assert.equal(sashes[0].state, SashState.Minimum, 'first sash is enabled');
		assert.equal(sashes[1].state, SashState.Minimum, 'second sash is enabled');

		view2.maximumSize = 200;
		assert.equal(sashes[0].state, SashState.Minimum, 'first sash is enabled');
		assert.equal(sashes[1].state, SashState.Minimum, 'second sash is enabled');

		splitview.resizeView(0, 40);
		assert.equal(sashes[0].state, SashState.Enabled, 'first sash is enabled');
		assert.equal(sashes[1].state, SashState.Enabled, 'second sash is enabled');

		splitview.dispose();
		view3.dispose();
		view2.dispose();
		view1.dispose();
	});

	test('issue #35497', () => {
		const view1 = new TestView(160, Number.POSITIVE_INFINITY);
		const view2 = new TestView(66, 66);

		const splitview = new SplitView(container);
		splitview.layout(986);

		splitview.addView(view1, 142, 0);
		assert.equal(view1.size, 986, 'first view is stretched');

		view2.onDidGetElement(() => {
			assert.throws(() => splitview.resizeView(1, 922));
			assert.throws(() => splitview.resizeView(1, 922));
		});

		splitview.addView(view2, 66, 0);
		assert.equal(view2.size, 66, 'second view is fixed');
		assert.equal(view1.size, 986 - 66, 'first view is collapsed');

		const viewContainers = container.querySelectorAll('.split-view-view');
		assert.equal(viewContainers.length, 2, 'there are two view containers');
		assert.equal((viewContainers.item(0) as HTMLElement).style.height, '66px', 'second view container is 66px');
		assert.equal((viewContainers.item(1) as HTMLElement).style.height, `${986 - 66}px`, 'first view container is 66px');

		splitview.dispose();
		view2.dispose();
		view1.dispose();
	});

	test('automatic size distribution', () => {
		const view1 = new TestView(20, Number.POSITIVE_INFINITY);
		const view2 = new TestView(20, Number.POSITIVE_INFINITY);
		const view3 = new TestView(20, Number.POSITIVE_INFINITY);
		const splitview = new SplitView(container);
		splitview.layout(200);

		splitview.addView(view1, Sizing.Distribute);
		assert.equal(view1.size, 200);

		splitview.addView(view2, 50);
		assert.deepEqual([view1.size, view2.size], [150, 50]);

		splitview.addView(view3, Sizing.Distribute);
		assert.deepEqual([view1.size, view2.size, view3.size], [66, 66, 68]);

		splitview.removeView(1, Sizing.Distribute);
		assert.deepEqual([view1.size, view3.size], [100, 100]);

		splitview.dispose();
		view3.dispose();
		view2.dispose();
		view1.dispose();
	});

	test('add views before layout', () => {
		const view1 = new TestView(20, Number.POSITIVE_INFINITY);
		const view2 = new TestView(20, Number.POSITIVE_INFINITY);
		const view3 = new TestView(20, Number.POSITIVE_INFINITY);
		const splitview = new SplitView(container);

		splitview.addView(view1, 100);
		splitview.addView(view2, 75);
		splitview.addView(view3, 25);

		splitview.layout(200);
		assert.deepEqual([view1.size, view2.size, view3.size], [20, 20, 160]);

		splitview.dispose();
		view3.dispose();
		view2.dispose();
		view1.dispose();
	});
});<|MERGE_RESOLUTION|>--- conflicted
+++ resolved
@@ -6,11 +6,7 @@
 import * as assert from 'assert';
 import { Emitter } from 'vs/base/common/event';
 import { SplitView, IView, Orientation, Sizing } from 'vs/base/browser/ui/splitview/splitview';
-<<<<<<< HEAD
-import { Sash } from 'vs/base/browser/ui/sash/sash';
-=======
 import { Sash, SashState } from 'vs/base/browser/ui/sash/sash';
->>>>>>> 8647b7c1
 
 class TestView implements IView {
 
