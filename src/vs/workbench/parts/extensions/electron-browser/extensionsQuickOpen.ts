/*---------------------------------------------------------------------------------------------
 *  Copyright (c) Microsoft Corporation. All rights reserved.
 *  Licensed under the MIT License. See License.txt in the project root for license information.
 *--------------------------------------------------------------------------------------------*/

import 'vs/css!./media/extensions';

import nls = require('vs/nls');
import { IDisposable, disposeAll } from 'vs/base/common/lifecycle';
import { TPromise } from 'vs/base/common/winjs.base';
import * as dom from 'vs/base/browser/dom';
import Severity from 'vs/base/common/severity';
import { onUnexpectedError } from 'vs/base/common/errors';
import { Mode, IModel, IDataSource, IRenderer, IRunner, IFilter, IContext } from 'vs/base/parts/quickopen/browser/quickOpen';
import { since } from 'vs/base/common/dates';
import { matchesContiguousSubString } from 'vs/base/common/filters';
import { QuickOpenHandler } from 'vs/workbench/browser/quickopen';
import { IAutoFocus } from 'vs/base/parts/quickopen/browser/quickOpen';
import { IHighlight } from 'vs/base/parts/quickopen/browser/quickOpenModel';
import { IExtensionsService, IGalleryService, IExtension } from 'vs/workbench/parts/extensions/common/extensions';
import { InstallAction, UninstallAction } from 'vs/workbench/parts/extensions/electron-browser/extensionsActions';
import { IMessageService } from 'vs/platform/message/common/message';
import { ITelemetryService } from 'vs/platform/telemetry/common/telemetry';
import { IInstantiationService } from 'vs/platform/instantiation/common/instantiation';
import { IWorkspaceContextService } from 'vs/workbench/services/workspace/common/contextService';
import { IQuickOpenService } from 'vs/workbench/services/quickopen/browser/quickOpenService';
import { HighlightedLabel } from 'vs/base/browser/ui/highlightedlabel/highlightedLabel';
import { Action } from 'vs/base/common/actions';
import * as semver from 'semver';
import { ActionBar } from 'vs/base/browser/ui/actionbar/actionbar';
import remote = require('remote');
const shell = remote.require('shell');
const $ = dom.emmet;

const InstallLabel = nls.localize('install', "Install Extension");
const UpdateLabel = nls.localize('update', "Update Extension");

export interface IHighlights {
	name: IHighlight[];
	displayName: IHighlight[];
	description: IHighlight[];
}

export enum ExtensionState {
	Uninstalled,
	Installed,
	Outdated
}

export interface IExtensionEntry {
	extension: IExtension;
	highlights: IHighlights;
	state: ExtensionState;
}

interface ITemplateData {
	root: HTMLElement;
	displayName: HighlightedLabel;
	version: HTMLElement;
	since: HTMLElement;
	author: HTMLElement;
	actionbar: ActionBar;
	description: HighlightedLabel;
	disposables: IDisposable[];
}

function getHighlights(input: string, extension: IExtension): IHighlights {
	const name = matchesContiguousSubString(input, extension.name) || [];
	const displayName = matchesContiguousSubString(input, extension.displayName) || [];
	const description = matchesContiguousSubString(input, extension.description) || [];

	if (!name.length && !displayName.length && !description.length) {
		return null;
	}

	return { name, displayName, description };
}

function extensionEquals(one: IExtension, other: IExtension): boolean {
	return one.publisher === other.publisher && one.name === other.name;
}

class OpenInGalleryAction extends Action {

	constructor(
		@IMessageService protected messageService: IMessageService,
		@IWorkspaceContextService private contextService: IWorkspaceContextService,
		@IInstantiationService protected instantiationService: IInstantiationService
	) {
		super('extensions.open-in-gallery', 'Readme', '', true);
	}

	public run(extension: IExtension): TPromise<any> {
		const url = `${this.contextService.getConfiguration().env.extensionsGallery.itemUrl}/${ extension.publisher }.${ extension.name }`;
		shell.openExternal(url);
<<<<<<< HEAD

		const hideMessage = this.messageService.show(Severity.Info, {
			message: nls.localize('installPrompt', "Would you like to install '{0}'?", extension.displayName),
			actions: [
				new Action('cancelaction', nls.localize('cancel', 'Cancel')),
				new Action('installNow', nls.localize('installNow', 'Install Now'), null, true, () => {
					hideMessage();

					const hideInstallMessage = this.messageService.show(Severity.Info, nls.localize('nowInstalling', "'{0}' is being installed...", extension.displayName));

					const action = this.instantiationService.createInstance(InstallAction, '');
					return action.run(extension).then(r => {
						hideInstallMessage();
						return TPromise.as(r);
					}, e => {
						hideInstallMessage();
						return TPromise.wrapError(e);
					});
				})
			]
		});

		return TPromise.as(null);
	}
}

class InstallAction extends Action {

	constructor(
		label: string,
		@IQuickOpenService protected quickOpenService: IQuickOpenService,
		@IExtensionsService protected extensionsService: IExtensionsService,
		@IMessageService protected messageService: IMessageService,
		@ITelemetryService protected telemetryService: ITelemetryService,
		@IInstantiationService protected instantiationService: IInstantiationService
	) {
		super('extensions.install', label, 'octicon octicon-cloud-download', true);
	}

	public run(extension: IExtension): TPromise<any> {
		this.enabled = false;

		return this.extensionsService
			.install(extension)
			.then(() => this.onSuccess(extension), err => this.onError(err, extension))
			.then(() => this.enabled = true)
			.then(() => null);
	}

	private onSuccess(extension: IExtension) {
		this.reportTelemetry(extension, true);
		this.messageService.show(
			Severity.Info,
			{
				message: nls.localize('success', "{0} {1} was successfully installed. Restart to enable it.", extension.displayName, extension.version),
				actions: [this.instantiationService.createInstance(ReloadWindowAction, ReloadWindowAction.ID, nls.localize('restartNow', "Restart Now"))]
			}
		);
	}

	private onError(err: Error, extension: IExtension) {
		this.reportTelemetry(extension, false);
		this.messageService.show(Severity.Error, err);
	}
=======
>>>>>>> 18c4a65c

		const hideMessage = this.messageService.show(Severity.Info, {
			message: nls.localize('installPrompt', "Would you like to install '{0}'?", extension.displayName),
			actions: [
				new Action('cancelaction', nls.localize('cancel', 'Cancel')),
				new Action('installNow', nls.localize('installNow', 'Install Now'), null, true, () => {
					hideMessage();

					const hideInstallMessage = this.messageService.show(Severity.Info, nls.localize('nowInstalling', "'{0}' is being installed...", extension.displayName));

					const action = this.instantiationService.createInstance(InstallAction, '');
					return action.run(extension).then(r => {
						hideInstallMessage();
						return TPromise.as(r);
					}, e => {
						hideInstallMessage();
						return TPromise.wrapError(e);
					});
				})
			]
		});

		return TPromise.as(null);
	}
}

class InstallRunner implements IRunner<IExtensionEntry> {

	private action: InstallAction;

	constructor(
		@IInstantiationService private instantiationService: IInstantiationService
	) {}

	run(entry: IExtensionEntry, mode: Mode, context: IContext): boolean {
		if (mode === Mode.PREVIEW) {
			return false;
		}

		if (entry.state === ExtensionState.Installed) {
			return false;
		}

		if (!this.action) {
			this.action = this.instantiationService.createInstance(InstallAction, InstallLabel);
		}

		this.action.run(entry.extension).done(null, onUnexpectedError);
		return true;
	}
}

class Renderer implements IRenderer<IExtensionEntry> {

	constructor(
		@IInstantiationService private instantiationService: IInstantiationService,
		@IExtensionsService private extensionsService: IExtensionsService
	) {}

	getHeight(entry: IExtensionEntry): number {
		return 48;
	}

	getTemplateId(entry: IExtensionEntry): string {
		return 'extension';
	}

	renderTemplate(templateId: string, container: HTMLElement): ITemplateData {
		const root = dom.append(container, $('.extension'));
		const firstRow = dom.append(root, $('.row'));
		const secondRow = dom.append(root, $('.row'));
		const published = dom.append(firstRow, $('.published'));
		const since = dom.append(published, $('span.since'));
		const author = dom.append(published, $('span.author'));

		return {
			root,
			author,
			since,
			displayName: new HighlightedLabel(dom.append(firstRow, $('span.name'))),
			version: dom.append(firstRow, $('span.version')),
			actionbar: new ActionBar(dom.append(secondRow, $('.actions'))),
			description: new HighlightedLabel(dom.append(secondRow, $('span.description'))),
			disposables: []
		};
	}

	renderElement(entry: IExtensionEntry, templateId: string, data: ITemplateData): void {
		const extension = entry.extension;
		const date = extension.galleryInformation ? extension.galleryInformation.date : null;
		const publisher = extension.galleryInformation ? extension.galleryInformation.publisherDisplayName : extension.publisher;
		const actionOptions = { icon: true, label: false };

		const updateActions = () => {
			data.actionbar.clear();

			if (entry.extension.galleryInformation) {
				data.actionbar.push(this.instantiationService.createInstance(OpenInGalleryAction), { label: true, icon: false });
			}

			switch (entry.state) {
				case ExtensionState.Uninstalled:
					if (entry.extension.galleryInformation) {
						data.actionbar.push(this.instantiationService.createInstance(InstallAction, InstallLabel), actionOptions);
					}
					break;
				case ExtensionState.Installed:
					data.actionbar.push(this.instantiationService.createInstance(UninstallAction), actionOptions);
					break;
				case ExtensionState.Outdated:
					data.actionbar.push(this.instantiationService.createInstance(UninstallAction), actionOptions);
					data.actionbar.push(this.instantiationService.createInstance(InstallAction, UpdateLabel), actionOptions);
					break;
			}
		};

		const onExtensionStateChange = (e: IExtension, state: ExtensionState) => {
			if (extensionEquals(e, extension)) {
				entry.state = state;
				updateActions();
			}
		};

		data.actionbar.context = extension;
		updateActions();

		data.disposables = disposeAll(data.disposables);
		data.disposables.push(this.extensionsService.onDidInstallExtension(e => onExtensionStateChange(e, ExtensionState.Installed)));
		data.disposables.push(this.extensionsService.onDidUninstallExtension(e => onExtensionStateChange(e, ExtensionState.Uninstalled)));

		data.displayName.set(extension.displayName, entry.highlights.displayName);
		data.version.textContent = extension.version;
		data.since.textContent = date ? since(new Date(date)) : '';
		data.author.textContent = publisher;
		data.description.set(extension.description, entry.highlights.description);
		data.description.element.title = extension.description;
	}

	disposeTemplate(templateId: string, data: ITemplateData): void {
		data.displayName.dispose();
		data.description.dispose();
		data.disposables = disposeAll(data.disposables);
	}
}

class DataSource implements IDataSource<IExtensionEntry> {

	getId(entry: IExtensionEntry): string {
		const extension = entry.extension;

		if (extension.galleryInformation) {
			return extension.galleryInformation.id;
		}

		return `local@${ extension.publisher }.${extension.name}@${ extension.path || '' }`;
	}

	getLabel(entry: IExtensionEntry): string {
		return entry.extension.name;
	}
}

class LocalExtensionsModel implements IModel<IExtensionEntry> {

	public dataSource = new DataSource();
	public renderer: IRenderer<IExtensionEntry>;
	public runner = { run: () => false };
	public entries: IExtensionEntry[];

	constructor(
		private extensions: IExtension[],
		@IInstantiationService instantiationService: IInstantiationService
	) {
		this.renderer = instantiationService.createInstance(Renderer);
		this.entries = [];
	}

	public set input(input: string) {
		this.entries = this.extensions
			.map(extension => ({ extension, highlights: getHighlights(input, extension) }))
			.filter(({ highlights }) => !!highlights)
			.map(({ extension, highlights }) => ({
				extension,
				highlights,
				state: ExtensionState.Installed
			}))
			.sort((a, b) => a.extension.name.localeCompare(b.extension.name));
	}
}

export class LocalExtensionsHandler extends QuickOpenHandler {

	private modelPromise: TPromise<LocalExtensionsModel>;

	constructor(
		@IInstantiationService private instantiationService: IInstantiationService,
		@IExtensionsService private extensionsService: IExtensionsService
	) {
		super();
		this.modelPromise = null;
	}

	getResults(input: string): TPromise<IModel<IExtensionEntry>> {
		if (!this.modelPromise) {
			this.modelPromise = this.extensionsService.getInstalled()
				.then(extensions => this.instantiationService.createInstance(LocalExtensionsModel, extensions));
		}

		return this.modelPromise.then(model => {
			model.input = input;
			return model;
		});
	}

	getEmptyLabel(input: string): string {
		return nls.localize('noExtensionsInstalled', "No extensions found");
	}

	getAutoFocus(searchValue: string): IAutoFocus {
		return { autoFocusFirstEntry: true };
	}

	onClose(canceled: boolean): void {
		this.modelPromise = null;
	}
}

class GalleryExtensionsModel implements IModel<IExtensionEntry> {

	public dataSource = new DataSource();
	public renderer: IRenderer<IExtensionEntry>;
	public runner: IRunner<IExtensionEntry>;
	public entries: IExtensionEntry[];

	constructor(
		private galleryExtensions: IExtension[],
		private localExtensions: IExtension[],
		@IInstantiationService instantiationService: IInstantiationService
	) {
		this.renderer = instantiationService.createInstance(Renderer);
		this.runner = instantiationService.createInstance(InstallRunner);
		this.entries = [];
	}

	public set input(input: string) {
		this.entries = this.galleryExtensions
			.map(extension => ({ extension, highlights: getHighlights(input, extension) }))
			.filter(({ highlights }) => !!highlights)
			.map(({ extension, highlights }: { extension: IExtension, highlights: IHighlights }) => {
				const local = this.localExtensions.filter(local => extensionEquals(local, extension))[0];

				return {
					extension,
					highlights,
					state: local
						? (local.version === extension.version ? ExtensionState.Installed : ExtensionState.Outdated)
						: ExtensionState.Uninstalled
				};
			})
			.sort((a, b) => a.extension.name.localeCompare(b.extension.name));
	}
}

export class GalleryExtensionsHandler extends QuickOpenHandler {

	private modelPromise: TPromise<GalleryExtensionsModel>;

	constructor(
		@IInstantiationService private instantiationService: IInstantiationService,
		@IExtensionsService private extensionsService: IExtensionsService,
		@IGalleryService private galleryService: IGalleryService,
		@ITelemetryService private telemetryService: ITelemetryService
	) {
		super();
	}

	getResults(input: string): TPromise<IModel<IExtensionEntry>> {
		if (!this.modelPromise) {
			this.telemetryService.publicLog('extensionGallery:open');
			this.modelPromise = TPromise.join<any>([this.galleryService.query(), this.extensionsService.getInstalled()])
				.then(result => this.instantiationService.createInstance(GalleryExtensionsModel, result[0], result[1]));
		}

		return this.modelPromise.then(model => {
			model.input = input;
			return model;
		});
	}

	onClose(canceled: boolean): void {
		this.modelPromise = null;
	}

	getEmptyLabel(input: string): string {
		return nls.localize('noExtensionsToInstall', "No extensions found");
	}

	getAutoFocus(searchValue: string): IAutoFocus {
		return { autoFocusFirstEntry: true };
	}
}

class OutdatedExtensionsModel implements IModel<IExtensionEntry> {

	public dataSource = new DataSource();
	public renderer: IRenderer<IExtensionEntry>;
	public runner: IRunner<IExtensionEntry>;
	public entries: IExtensionEntry[];

	constructor(
		private galleryExtensions: IExtension[],
		private localExtensions: IExtension[],
		@IInstantiationService instantiationService: IInstantiationService
	) {
		this.renderer = instantiationService.createInstance(Renderer);
		this.runner = instantiationService.createInstance(InstallRunner);
		this.entries = [];
	}

	public set input(input: string) {
		this.entries = this.galleryExtensions
			.map(extension => ({ extension, highlights: getHighlights(input, extension) }))
			.filter(({ extension, highlights }) => {
				const local = this.localExtensions.filter(local => extensionEquals(local, extension))[0];
				return local && semver.lt(local.version, extension.version) && !!highlights;
			})
			.map(({ extension, highlights }: { extension: IExtension, highlights: IHighlights }) => ({
				extension,
				highlights,
				state: ExtensionState.Outdated
			}))
			.sort((a, b) => a.extension.name.localeCompare(b.extension.name));
	}
}

export class OutdatedExtensionsHandler extends QuickOpenHandler {

	private modelPromise: TPromise<OutdatedExtensionsModel>;

	constructor(
		@IInstantiationService private instantiationService: IInstantiationService,
		@IExtensionsService private extensionsService: IExtensionsService,
		@IGalleryService private galleryService: IGalleryService,
		@ITelemetryService private telemetryService: ITelemetryService
	) {
		super();
	}

	getResults(input: string): TPromise<IModel<IExtensionEntry>> {
		if (!this.modelPromise) {
			this.telemetryService.publicLog('extensionGallery:open');
			this.modelPromise = TPromise.join<any>([this.galleryService.query(), this.extensionsService.getInstalled()])
				.then(result => this.instantiationService.createInstance(OutdatedExtensionsModel, result[0], result[1]));
		}

		return this.modelPromise.then(model => {
			model.input = input;
			return model;
		});
	}

	onClose(canceled: boolean): void {
		this.modelPromise = null;
	}

	getEmptyLabel(input: string): string {
		return nls.localize('noOutdatedExtensions', "No outdated extensions found");
	}

	getAutoFocus(searchValue: string): IAutoFocus {
		return { autoFocusFirstEntry: true };
	}
}<|MERGE_RESOLUTION|>--- conflicted
+++ resolved
@@ -93,73 +93,6 @@
 	public run(extension: IExtension): TPromise<any> {
 		const url = `${this.contextService.getConfiguration().env.extensionsGallery.itemUrl}/${ extension.publisher }.${ extension.name }`;
 		shell.openExternal(url);
-<<<<<<< HEAD
-
-		const hideMessage = this.messageService.show(Severity.Info, {
-			message: nls.localize('installPrompt', "Would you like to install '{0}'?", extension.displayName),
-			actions: [
-				new Action('cancelaction', nls.localize('cancel', 'Cancel')),
-				new Action('installNow', nls.localize('installNow', 'Install Now'), null, true, () => {
-					hideMessage();
-
-					const hideInstallMessage = this.messageService.show(Severity.Info, nls.localize('nowInstalling', "'{0}' is being installed...", extension.displayName));
-
-					const action = this.instantiationService.createInstance(InstallAction, '');
-					return action.run(extension).then(r => {
-						hideInstallMessage();
-						return TPromise.as(r);
-					}, e => {
-						hideInstallMessage();
-						return TPromise.wrapError(e);
-					});
-				})
-			]
-		});
-
-		return TPromise.as(null);
-	}
-}
-
-class InstallAction extends Action {
-
-	constructor(
-		label: string,
-		@IQuickOpenService protected quickOpenService: IQuickOpenService,
-		@IExtensionsService protected extensionsService: IExtensionsService,
-		@IMessageService protected messageService: IMessageService,
-		@ITelemetryService protected telemetryService: ITelemetryService,
-		@IInstantiationService protected instantiationService: IInstantiationService
-	) {
-		super('extensions.install', label, 'octicon octicon-cloud-download', true);
-	}
-
-	public run(extension: IExtension): TPromise<any> {
-		this.enabled = false;
-
-		return this.extensionsService
-			.install(extension)
-			.then(() => this.onSuccess(extension), err => this.onError(err, extension))
-			.then(() => this.enabled = true)
-			.then(() => null);
-	}
-
-	private onSuccess(extension: IExtension) {
-		this.reportTelemetry(extension, true);
-		this.messageService.show(
-			Severity.Info,
-			{
-				message: nls.localize('success', "{0} {1} was successfully installed. Restart to enable it.", extension.displayName, extension.version),
-				actions: [this.instantiationService.createInstance(ReloadWindowAction, ReloadWindowAction.ID, nls.localize('restartNow', "Restart Now"))]
-			}
-		);
-	}
-
-	private onError(err: Error, extension: IExtension) {
-		this.reportTelemetry(extension, false);
-		this.messageService.show(Severity.Error, err);
-	}
-=======
->>>>>>> 18c4a65c
 
 		const hideMessage = this.messageService.show(Severity.Info, {
 			message: nls.localize('installPrompt', "Would you like to install '{0}'?", extension.displayName),
