steps:
- task: NodeTool@0
  inputs:
    versionSpec: "10.15.1"

- task: geeklearningio.gl-vsts-tasks-yarn.yarn-installer-task.YarnInstaller@2
  inputs:
    versionSpec: "1.10.1"

- task: AzureKeyVault@1
  displayName: 'Azure Key Vault: Get Secrets'
  inputs:
    azureSubscription: 'vscode-builds-subscription'
    KeyVaultName: vscode

- script: |
    set -e

    cat << EOF > ~/.netrc
    machine monacotools.visualstudio.com
    password $(devops-pat)
    machine github.com
    login vscode
    password $(github-distro-mixin-password)
    EOF

    git config user.email "vscode@microsoft.com"
    git config user.name "VSCode"
  displayName: Prepare tooling

- script: |
    set -e
    git remote add distro "https://github.com/$(VSCODE_MIXIN_REPO).git"
    git fetch distro
    git merge $(node -p "require('./package.json').distro")
  displayName: Merge distro

- script: |
    set -e
    yarn --frozen-lockfile
  displayName: Install dependencies

- script: |
    set -e
    yarn gulp mixin
  displayName: Mix in quality

- script: |
    set -e
    yarn gulp hygiene
    yarn monaco-compile-check
  displayName: Run hygiene checks
  condition: and(succeeded(), eq(variables['VSCODE_STEP_ON_IT'], 'false'))

- script: |
    set -e
    node build/azure-pipelines/common/installDistroDependencies.js
    node build/azure-pipelines/common/installDistroDependencies.js remote
    node build/lib/builtInExtensions.js
  displayName: Install distro dependencies and extensions

- script: |
    set -e
    cd $BUILD_STAGINGDIRECTORY
    git clone https://github.com/microsoft/vscode-telemetry-extractor.git
    cd vscode-telemetry-extractor
    git checkout 3b04aba5bfdfcca1a5426cd2c51a90d18740d0bc
    npm i
    npm run setup-extension-repos
    node ./out/cli-extract.js --sourceDir $BUILD_SOURCESDIRECTORY --excludedDirPattern extensions  --outputDir . --applyEndpoints --includeIsMeasurement --patchWebsiteEvents
    node ./out/cli-extract-extensions.js --sourceDir ./src/telemetry-sources --outputDir . --applyEndpoints --includeIsMeasurement
    mkdir -p $BUILD_SOURCESDIRECTORY/.build/telemetry
    mv declarations-resolved.json $BUILD_SOURCESDIRECTORY/.build/telemetry/telemetry-core.json
    mv declarations-extensions-resolved.json $BUILD_SOURCESDIRECTORY/.build/telemetry/telemetry-extensions.json
  displayName: Extract Telemetry

- script: |
    set -e
    VSCODE_MIXIN_PASSWORD="$(github-distro-mixin-password)" \
    AZURE_STORAGE_ACCESS_KEY="$(ticino-storage-key)" \
<<<<<<< HEAD
    yarn gulp vscode-darwin-min vscode-reh-darwin-min vscode-web-darwin-min upload-vscode-sourcemaps
=======
    yarn gulp vscode-darwin-min
    yarn gulp vscode-reh-darwin-min
    yarn gulp vscode-web-darwin-min
    yarn gulp upload-vscode-sourcemaps
>>>>>>> 59963fc1
  displayName: Build

- script: |
    set -e
    ./scripts/test.sh --build --tfs "Unit Tests"
    # APP_NAME="`ls $(agent.builddirectory)/VSCode-darwin | head -n 1`"
    # yarn smoketest -- --build "$(agent.builddirectory)/VSCode-darwin/$APP_NAME"
  displayName: Run unit tests
  condition: and(succeeded(), eq(variables['VSCODE_STEP_ON_IT'], 'false'))

- script: |
    set -e
    ./scripts/test-integration.sh --build --tfs "Integration Tests"
  displayName: Run integration tests
  condition: and(succeeded(), eq(variables['VSCODE_STEP_ON_IT'], 'false'))

- script: |
    set -e
    pushd ../VSCode-darwin && zip -r -X -y ../VSCode-darwin.zip * && popd
  displayName: Archive build

- task: SFP.build-tasks.custom-build-task-1.EsrpCodeSigning@1
  inputs:
    ConnectedServiceName: 'ESRP CodeSign'
    FolderPath: '$(agent.builddirectory)'
    Pattern: 'VSCode-darwin.zip'
    signConfigType: inlineSignParams
    inlineOperation: |
      [
        {
          "keyCode": "CP-401337-Apple",
          "operationSetCode": "MacAppDeveloperSign",
          "parameters": [ ],
          "toolName": "sign",
          "toolVersion": "1.0"
        }
      ]
    SessionTimeout: 120
  displayName: Codesign

- script: |
    set -e
    VSCODE_MIXIN_PASSWORD="$(github-distro-mixin-password)" \
    AZURE_DOCUMENTDB_MASTERKEY="$(builds-docdb-key-readwrite)" \
    AZURE_STORAGE_ACCESS_KEY="$(ticino-storage-key)" \
    AZURE_STORAGE_ACCESS_KEY_2="$(vscode-storage-key)" \
    VSCODE_HOCKEYAPP_TOKEN="$(vscode-hockeyapp-token)" \
    ./build/azure-pipelines/darwin/publish.sh
  displayName: Publish

- task: ms.vss-governance-buildtask.governance-build-task-component-detection.ComponentGovernanceComponentDetection@0
  displayName: 'Component Detection'
  continueOnError: true<|MERGE_RESOLUTION|>--- conflicted
+++ resolved
@@ -78,14 +78,10 @@
     set -e
     VSCODE_MIXIN_PASSWORD="$(github-distro-mixin-password)" \
     AZURE_STORAGE_ACCESS_KEY="$(ticino-storage-key)" \
-<<<<<<< HEAD
-    yarn gulp vscode-darwin-min vscode-reh-darwin-min vscode-web-darwin-min upload-vscode-sourcemaps
-=======
     yarn gulp vscode-darwin-min
     yarn gulp vscode-reh-darwin-min
     yarn gulp vscode-web-darwin-min
     yarn gulp upload-vscode-sourcemaps
->>>>>>> 59963fc1
   displayName: Build
 
 - script: |
