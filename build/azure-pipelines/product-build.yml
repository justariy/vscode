pr: none

schedules:
  - cron: "0 5 * * Mon-Fri"
    displayName: Mon-Fri at 7:00
    branches:
      include:
        - master

variables:
  ${{ if and(eq(variables['VSCODE_PUBLISH'], ''), or(eq(variables['Build.Reason'], 'IndividualCI'), eq(variables['Build.Reason'], 'BatchedCI'))) }}:
    VSCODE_PUBLISH: 'false'

resources:
  containers:
    - container: vscode-x64
      image: vscodehub.azurecr.io/vscode-linux-build-agent:bionic-x64
      endpoint: VSCodeHub
      options: --user 0:0
    - container: vscode-arm64
      image: vscodehub.azurecr.io/vscode-linux-build-agent:stretch-arm64
      endpoint: VSCodeHub
    - container: vscode-armhf
      image: vscodehub.azurecr.io/vscode-linux-build-agent:stretch-armhf
      endpoint: VSCodeHub
    - container: snapcraft
      image: snapcore/snapcraft:stable

stages:
  - stage: Compile
    jobs:
      - job: Compile
        pool:
          vmImage: "Ubuntu-18.04"
        container: vscode-x64
        variables:
          VSCODE_ARCH: x64
        steps:
          - template: product-compile.yml
      - job: Hygiene
        pool:
          vmImage: "Ubuntu-18.04"
        container: vscode-x64
        variables:
          VSCODE_ARCH: x64
        steps:
          - template: product-hygiene.yml

  - stage: Windows
    dependsOn:
      - Compile
    condition: and(succeeded(), eq(variables['VSCODE_COMPILE_ONLY'], 'false'))
    pool:
      vmImage: VS2017-Win2016
    jobs:
      - job: Windows
        condition: and(succeeded(), eq(variables['VSCODE_BUILD_WIN32'], 'true'))
        timeoutInMinutes: 90
        variables:
          VSCODE_ARCH: x64
        steps:
          - template: win32/product-build-win32.yml

<<<<<<< HEAD
      - job: WindowsUnitTests
        displayName: Windows (Unit Tests)
        dependsOn: Windows
        condition: and(succeeded(), eq(variables['VSCODE_BUILD_WIN32'], 'true'))
=======
      - job: Windows32
        condition: and(succeeded(), eq(variables['VSCODE_BUILD_WIN32_32BIT'], 'true'), ne(variables['VSCODE_PUBLISH'], 'false'))
        timeoutInMinutes: 90
>>>>>>> be2d9834
        variables:
          VSCODE_ARCH: x64
        steps:
          - template: win32/product-unit-tests-win32.yml

<<<<<<< HEAD
      - job: WindowsIntegrationTests
        displayName: Windows (Integration Tests)
        dependsOn: Windows
        condition: and(succeeded(), eq(variables['VSCODE_BUILD_WIN32'], 'true'))
=======
      - job: WindowsARM64
        condition: and(succeeded(), eq(variables['VSCODE_BUILD_WIN32_ARM64'], 'true'), ne(variables['VSCODE_PUBLISH'], 'false'))
        timeoutInMinutes: 90
>>>>>>> be2d9834
        variables:
          VSCODE_ARCH: x64
        steps:
          - template: win32/product-integration-tests-win32.yml

      - job: WindowsSign
        displayName: Windows (Sign)
        dependsOn: WindowsUnitTests
        condition: and(succeeded(), eq(variables['VSCODE_BUILD_WIN32'], 'true'))
        variables:
          VSCODE_ARCH: x64
        steps:
          - template: product-sign.yml

      # - job: Windows32
      #   condition: and(succeeded(), eq(variables['VSCODE_BUILD_WIN32_32BIT'], 'true'), ne(variables['VSCODE_PUBLISH'], 'false'))
      #   timeoutInMinutes: 90
      #   variables:
      #     VSCODE_ARCH: ia32
      #   steps:
      #     - template: win32/product-build-win32.yml

      # - job: WindowsARM64
      #   condition: and(succeeded(), eq(variables['VSCODE_BUILD_WIN32_ARM64'], 'true'), ne(variables['VSCODE_PUBLISH'], 'false'))
      #   timeoutInMinutes: 90
      #   variables:
      #     VSCODE_ARCH: arm64
      #   steps:
      #     - template: win32/product-build-win32.yml

  - stage: Linux
    dependsOn:
      - Compile
    condition: and(succeeded(), eq(variables['VSCODE_COMPILE_ONLY'], 'false'))
    pool:
      vmImage: "Ubuntu-18.04"
    jobs:
      - job: Linux
        condition: and(succeeded(), eq(variables['VSCODE_BUILD_LINUX'], 'true'))
        container: vscode-x64
        variables:
          VSCODE_ARCH: x64
          NPM_ARCH: x64
        steps:
          - template: linux/product-build-linux.yml

      - job: LinuxSnap
        dependsOn:
          - Linux
        condition: and(succeeded(), eq(variables['VSCODE_BUILD_LINUX'], 'true'), ne(variables['VSCODE_PUBLISH'], 'false'))
        container: snapcraft
        variables:
          VSCODE_ARCH: x64
        steps:
          - template: linux/snap-build-linux.yml

      - job: LinuxArmhf
        condition: and(succeeded(), eq(variables['VSCODE_BUILD_LINUX_ARMHF'], 'true'), ne(variables['VSCODE_PUBLISH'], 'false'))
        container: vscode-armhf
        variables:
          VSCODE_ARCH: armhf
          NPM_ARCH: armv7l
        steps:
          - template: linux/product-build-linux.yml

      - job: LinuxSnapArmhf
        dependsOn:
          - LinuxArmhf
        condition: and(succeeded(), eq(variables['VSCODE_BUILD_LINUX_ARMHF'], 'true'), ne(variables['VSCODE_PUBLISH'], 'false'))
        container: snapcraft
        variables:
          VSCODE_ARCH: armhf
        steps:
          - template: linux/snap-build-linux.yml

      - job: LinuxArm64
        condition: and(succeeded(), eq(variables['VSCODE_BUILD_LINUX_ARM64'], 'true'), ne(variables['VSCODE_PUBLISH'], 'false'))
        container: vscode-arm64
        variables:
          VSCODE_ARCH: arm64
          NPM_ARCH: arm64
        steps:
          - template: linux/product-build-linux.yml

      - job: LinuxSnapArm64
        dependsOn:
          - LinuxArm64
        condition: and(succeeded(), eq(variables['VSCODE_BUILD_LINUX_ARM64'], 'true'), ne(variables['VSCODE_PUBLISH'], 'false'))
        container: snapcraft
        variables:
          VSCODE_ARCH: arm64
        steps:
          - template: linux/snap-build-linux.yml

      - job: LinuxAlpine
        condition: and(succeeded(), eq(variables['VSCODE_BUILD_LINUX_ALPINE'], 'true'), ne(variables['VSCODE_PUBLISH'], 'false'))
        steps:
          - template: linux/product-build-alpine.yml

      - job: LinuxWeb
        condition: and(succeeded(), eq(variables['VSCODE_BUILD_WEB'], 'true'), ne(variables['VSCODE_PUBLISH'], 'false'))
        variables:
          VSCODE_ARCH: x64
        steps:
          - template: web/product-build-web.yml

  - stage: macOS
    dependsOn:
      - Compile
    condition: and(succeeded(), eq(variables['VSCODE_COMPILE_ONLY'], 'false'))
    pool:
      vmImage: macOS-latest
    jobs:
      - job: macOS
        condition: and(succeeded(), eq(variables['VSCODE_BUILD_MACOS'], 'true'))
        timeoutInMinutes: 90
        variables:
          VSCODE_ARCH: x64
        steps:
          - template: darwin/product-build-darwin.yml

  - stage: macOSARM64
    dependsOn:
      - Compile
    condition: and(succeeded(), eq(variables['VSCODE_COMPILE_ONLY'], 'false'))
    pool:
      vmImage: macOS-latest
    jobs:
      - job: macOSARM64
        condition: and(succeeded(), eq(variables['VSCODE_BUILD_MACOS_ARM64'], 'true'), ne(variables['VSCODE_PUBLISH'], 'false'))
        timeoutInMinutes: 90
        variables:
          VSCODE_ARCH: arm64
        steps:
          - template: darwin/product-build-darwin.yml

  - stage: Mooncake
    dependsOn:
      - Windows
      - Linux
      - macOS
      - macOSARM64
    condition: and(succeededOrFailed(), eq(variables['VSCODE_COMPILE_ONLY'], 'false'), ne(variables['VSCODE_PUBLISH'], 'false'))
    pool:
      vmImage: "Ubuntu-18.04"
    jobs:
      - job: SyncMooncake
        displayName: Sync Mooncake
        steps:
          - template: sync-mooncake.yml

  - stage: Publish
    dependsOn:
      - Windows
      - Linux
      - macOS
      - macOSARM64
    condition: and(succeeded(), eq(variables['VSCODE_COMPILE_ONLY'], 'false'), ne(variables['VSCODE_PUBLISH'], 'false'), or(eq(variables['VSCODE_RELEASE'], 'true'), and(or(eq(variables['VSCODE_QUALITY'], 'insider'), eq(variables['VSCODE_QUALITY'], 'exploration')), eq(variables['Build.Reason'], 'Schedule'))))
    pool:
      vmImage: "Ubuntu-18.04"
    jobs:
      - job: BuildService
        displayName: Build Service
        steps:
          - template: release.yml<|MERGE_RESOLUTION|>--- conflicted
+++ resolved
@@ -61,31 +61,19 @@
         steps:
           - template: win32/product-build-win32.yml
 
-<<<<<<< HEAD
       - job: WindowsUnitTests
         displayName: Windows (Unit Tests)
         dependsOn: Windows
         condition: and(succeeded(), eq(variables['VSCODE_BUILD_WIN32'], 'true'))
-=======
-      - job: Windows32
-        condition: and(succeeded(), eq(variables['VSCODE_BUILD_WIN32_32BIT'], 'true'), ne(variables['VSCODE_PUBLISH'], 'false'))
-        timeoutInMinutes: 90
->>>>>>> be2d9834
         variables:
           VSCODE_ARCH: x64
         steps:
           - template: win32/product-unit-tests-win32.yml
 
-<<<<<<< HEAD
       - job: WindowsIntegrationTests
         displayName: Windows (Integration Tests)
         dependsOn: Windows
         condition: and(succeeded(), eq(variables['VSCODE_BUILD_WIN32'], 'true'))
-=======
-      - job: WindowsARM64
-        condition: and(succeeded(), eq(variables['VSCODE_BUILD_WIN32_ARM64'], 'true'), ne(variables['VSCODE_PUBLISH'], 'false'))
-        timeoutInMinutes: 90
->>>>>>> be2d9834
         variables:
           VSCODE_ARCH: x64
         steps:
